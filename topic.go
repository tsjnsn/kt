--- conflicted
+++ resolved
@@ -167,14 +167,7 @@
 	cmd.verbose = args.verbose
 	cmd.cert = args.cert
 	cmd.key = args.key
-<<<<<<< HEAD
-	cmd.keystore = args.keystore
-	cmd.keypass = args.keypass
 	cmd.noverify = args.noverify
-	cmd.keyalias = args.keyalias
-=======
-	cmd.noverify = args.noverify
->>>>>>> 134c11f9
 	cmd.caalias = args.caalias
 	cmd.version = kafkaVersion(args.version)
 }
@@ -208,12 +201,6 @@
 	cfg.ClientID = "kt-topic-" + sanitizeUsername(usr.Username)
 
 	if cmd.keystore != "" {
-<<<<<<< HEAD
-		if cmd.keyalias == "" {
-			failf("no keyalias provided for keystore")
-		}
-=======
->>>>>>> 134c11f9
 		password := []byte(cmd.keypass)
 		ks := readKeyStore(cmd.keystore, password)
 		keyEntry := ks[cmd.keyalias].(*keystore.PrivateKeyEntry)
@@ -247,12 +234,7 @@
 			RootCAs: capool,
 		}
 	}
-<<<<<<< HEAD
-
-	if cmd.cert != "" && cmd.key != "" {
-=======
 	else if cmd.cert != "" && cmd.key != "" {
->>>>>>> 134c11f9
 		cfg.Net.TLS.Enable = true
 		cert, err := tls.LoadX509KeyPair(cmd.cert, cmd.key)
 		if err != nil {
